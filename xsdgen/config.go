package xsdgen

import (
	"bytes"
	"encoding/xml"
	"fmt"
	"go/ast"
	"go/format"
	"regexp"
	"strings"

	"aqwari.net/xml/internal/gen"
	"aqwari.net/xml/xsd"
)

// A Config holds user-defined overrides and filters that are used when
// generating Go source code from an xsd document.
type Config struct {
	logger          Logger
	loglevel        int
	namespaces      []string
	pkgname         string
	preprocessType  typeTransform
	postprocessType specTransform
	// Helper functions
	helperFuncs map[string]*ast.FuncDecl
	helperTypes map[xml.Name]spec
	// Attributes for which this returns true won't be a part
	// of any complex types.
	filterAttributes propertyFilter
	// Elements for which this returns true won't be a part
	// of any complex types.
	filterElements propertyFilter
	// Types for which this returns true won't be declared in
	// the go source.
	filterTypes propertyFilter
	// Transform for names
	nameTransform func(xml.Name) xml.Name

	// if populated, only types that are true in this map
	// will be selected.
	allowTypes map[xml.Name]bool

<<<<<<< HEAD
	//True for adding namespace to the struct
=======
	//For adding namespace to the struct
>>>>>>> 58b7d556
	addNamespace bool
}

type typeTransform func(xsd.Schema, xsd.Type) xsd.Type
type propertyFilter func(interface{}) bool
type specTransform func(spec) spec

func (cfg *Config) errorf(format string, v ...interface{}) {
	if cfg.logger != nil {
		cfg.logger.Printf(format, v...)
	}
}
func (cfg *Config) logf(format string, v ...interface{}) {
	if cfg.logger != nil && cfg.loglevel > 0 {
		cfg.logger.Printf(format, v...)
	}
}
func (cfg *Config) debugf(format string, v ...interface{}) {
	if cfg.logger != nil && cfg.loglevel > 3 {
		cfg.logger.Printf(format, v...)
	}
}

// An Option is used to customize a Config.
type Option func(*Config) Option

// DefaultOptions are the default options for Go source code generation.
// The defaults are chosen to be good enough for the majority of use
// cases, and produce usable, idiomatic Go code. The top-level Generate
// function of the xsdgen package uses these options.
var DefaultOptions = []Option{
	IgnoreAttributes("id", "href", "ref", "offset"),
	Replace(`[._ \s-]`, ""),
	PackageName("ws"),
	HandleSOAPArrayType(),
	SOAPArrayAsSlice(),
	UseFieldNames(),
	AddNamespace(false),
}

// The Namespaces option configures the code generation process
// to only generate code for types declared in the configured target
// namespaces.
func Namespaces(xmlns ...string) Option {
	return func(cfg *Config) Option {
		prev := cfg.namespaces
		cfg.namespaces = xmlns
		return Namespaces(prev...)
	}
}

// The Option method is used to configure an existing configuration.
// The return value of the Option method can be used to revert the
// final option to its previous setting.
func (cfg *Config) Option(opts ...Option) (previous Option) {
	for _, opt := range opts {
		previous = opt(cfg)
	}
	return previous
}

// Types implementing the Logger interface can receive
// debug information from the code generation process.
// The Logger interface is implemented by *log.Logger.
type Logger interface {
	Printf(format string, v ...interface{})
}

// LogOutput specifies an optional Logger for warnings and debug
// information about the code generation process.
func LogOutput(l Logger) Option {
	return func(cfg *Config) Option {
		prev := cfg.logger
		cfg.logger = l
		return LogOutput(prev)
	}
}

// LogLevel sets the verbosity of messages sent to the error log
// configured with the LogOutput option. The level parameter should
// be a positive integer between 1 and 5, with 5 providing the greatest
// verbosity.
func LogLevel(level int) Option {
	return func(cfg *Config) Option {
		prev := cfg.loglevel
		cfg.loglevel = level
		return LogLevel(prev)
	}
}

func replacePropertyFilter(p *propertyFilter, fn propertyFilter) Option {
	return func(*Config) Option {
		prev := *p
		*p = fn
		return replacePropertyFilter(p, prev)
	}
}

// IgnoreAttributes defines a list of attributes that should not be
// declared in the Go type.
func IgnoreAttributes(names ...string) Option {
	return func(cfg *Config) Option {
		return replacePropertyFilter(&cfg.filterAttributes, func(v interface{}) bool {
			attr, ok := v.(*xsd.Attribute)
			if !ok {
				panic(fmt.Sprintf("non-attribute %[1]T %[1]v passed to cfg.filterAttributes", v))
			}
			for _, match := range names {
				if attr.Name.Local == match {
					return true
				}
			}
			return false
		})(cfg)
	}
}

// IgnoreElements defines a list of elements that should not be declared
// in the Go type.
func IgnoreElements(names ...string) Option {
	return func(cfg *Config) Option {
		return replacePropertyFilter(&cfg.filterElements, func(v interface{}) bool {
			el, ok := v.(*xsd.Element)
			if !ok {
				panic(fmt.Sprintf("non-element %[1]T %[1]v passed to cfg.filterElements", v))
			}
			for _, match := range names {
				if el.Name.Local == match {
					return true
				}
			}
			return false
		})(cfg)
	}
}

// OnlyTypes defines a whitelist of fully-qualified type name patterns
// to include in the generated Go source. Only types in the whitelist,
// and types that they depend on, will be included in the Go source.
func OnlyTypes(patterns ...string) Option {
	pat := strings.Join(patterns, "|")
	reg, err := regexp.Compile(pat)

	return func(cfg *Config) Option {
		return replacePropertyFilter(&cfg.filterTypes, func(v interface{}) bool {
			t, ok := v.(xsd.Type)
			if !ok {
				panic(fmt.Sprintf("non-type %[1]T %[1]v passed to cfg.filterTypes", v))
			}
			if err != nil {
				cfg.logf("invalid regex %q passed to OnlyTypes: %v", pat, err)
				return false
			}
			return !reg.MatchString(xsd.XMLName(t).Local)
		})(cfg)
	}
}

// AllowType registers the canonical XML name of a type
// that should be generated by the xsdgen package. If AllowType
// is called at least once, only types passed to AllowType, and their
// dependent types, will be generated.
func AllowType(name xml.Name) Option {
	return func(cfg *Config) Option {
		if cfg.allowTypes == nil {
			cfg.allowTypes = make(map[xml.Name]bool)
		}
		cfg.allowTypes[name] = true
		return func(cfg *Config) Option {
			delete(cfg.allowTypes, name)
			return AllowType(name)
		}
	}
}

func replacePreprocessType(p *typeTransform, fn typeTransform) Option {
	return func(*Config) Option {
		prev := *p
		*p = fn
		return replacePreprocessType(p, prev)
	}
}

func replacePostprocessType(p *specTransform, fn specTransform) Option {
	return func(*Config) Option {
		prev := *p
		*p = fn
		return replacePostprocessType(p, prev)
	}
}

// PackageName specifies the name of the generated Go
// package.
func PackageName(name string) Option {
	return func(cfg *Config) Option {
		prev := cfg.pkgname
		cfg.pkgname = name
		return PackageName(prev)
	}
}

// Replace allows for substitution rules for all identifiers to
// be specified. If an invalid regular expression is called, no action
// is taken. The Replace option is additive; subsitutions will be
// applied in the order that each option was applied in.
func Replace(pat, repl string) Option {
	reg, err := regexp.Compile(pat)

	return func(cfg *Config) Option {
		prev := cfg.nameTransform
		return replaceNameTransform(func(name xml.Name) xml.Name {
			if prev != nil {
				name = prev(name)
			}
			if err != nil {
				cfg.logf("Invalid regex %q passed to Replace", pat)
				return name
			}
			r := reg.ReplaceAllString(name.Local, repl)
			if r != name.Local {
				cfg.debugf("changed name %s -> %s", name.Local, r)
			}
			name.Local = r
			return name
		})(cfg)
	}
}

func replaceNameTransform(fn func(xml.Name) xml.Name) Option {
	return func(cfg *Config) Option {
		prev := cfg.nameTransform
		cfg.nameTransform = fn
		return replaceNameTransform(prev)
	}
}

func replaceAllNamesRegex(reg *regexp.Regexp, repl string) Option {
	return func(cfg *Config) Option {
		prev := cfg.nameTransform
		return replaceNameTransform(func(name xml.Name) xml.Name {
			if prev != nil {
				name = prev(name)
			}
			s := reg.ReplaceAllString(name.Local, repl)
			if s != name.Local {
				cfg.debugf("changed %s -> %s", name.Local, s)
			}
			name.Local = s
			return name
		})(cfg)
	}
}

// The UseFieldNames Option names anonymous types based on the name
// of the element or attribute they describe.
func UseFieldNames() Option {
	return ProcessTypes(useFieldNames)
}

func useFieldNames(s xsd.Schema, t xsd.Type) xsd.Type {
	used := make(map[xml.Name]struct{})
	for _, t := range s.Types {
		used[xsd.XMLName(t)] = struct{}{}
	}
	c, ok := t.(*xsd.ComplexType)
	if !ok {
		return t
	}
	for _, el := range c.Elements {
		switch base := el.Type.(type) {
		case *xsd.SimpleType:
			if !base.Anonymous {
				break
			}
			base.Name = el.Name
			base.Anonymous = false
		case *xsd.ComplexType:
			if !base.Anonymous {
				break
			}
			if _, inuse := used[el.Name]; inuse {
				break
			}
			base.Name = el.Name
			base.Anonymous = false
		}
	}
	for _, attr := range c.Attributes {
		switch base := attr.Type.(type) {
		case *xsd.SimpleType:
			if !base.Anonymous {
				break
			}
			base.Name = attr.Name
			base.Anonymous = false
		case *xsd.ComplexType:
			if !base.Anonymous {
				break
			}
			base.Name = attr.Name
			base.Anonymous = false
		}
	}
	return t
}

// AddNamespace to the generated structs
func AddNamespace(addNamespace bool) Option {
	return func(cfg *Config) Option {
		prev := cfg.addNamespace
		cfg.addNamespace = addNamespace
		return AddNamespace(prev)
	}
}

// ProcessTypes allows for users to make arbitrary changes to a type before
// Go source code is generated.
func ProcessTypes(fn func(xsd.Schema, xsd.Type) xsd.Type) Option {
	return func(cfg *Config) Option {
		prev := cfg.preprocessType
		return replacePreprocessType(&cfg.preprocessType, func(s xsd.Schema, t xsd.Type) xsd.Type {
			if prev != nil {
				t = prev(s, t)
			}
			return fn(s, t)
		})(cfg)
	}
}

// The Option HandleSOAPArrayType adds a special-case pre-processing step to
// xsdgen that parses the wsdl:arrayType attribute of a SOAP array declaration
// and changes the underlying base type to match.
func HandleSOAPArrayType() Option {
	return func(cfg *Config) Option {
		prev := cfg.preprocessType
		return replacePreprocessType(&cfg.preprocessType, func(s xsd.Schema, t xsd.Type) xsd.Type {
			if prev != nil {
				t = prev(s, t)
			}
			return cfg.parseSOAPArrayType(s, t)
		})(cfg)
	}
}

// SOAP 1.1 defines an Array as
//
// 	<xs:complexType name="Array">
// 	  <xs:any maxOccurs="unbounded" />
// 	  <xs:attribute name="arrayType" type="xs:string" />
// 	  <!-- common attributes ellided -->
// 	</xs:complexType>
//
// Following the normal procedure of the xsdgen package, this
// would map to the following Go source (with arrayType as 'int'):
//
// 	type Array struct {
// 		Item      []int  `xml:",any"`
// 		ArrayType string `xml:"http://schemas.xmlsoap.org/soap/encoding/ arrayType"`
// 	}
//
// While the encoding/xml package can easily marshal and unmarshal to
// and from such a Go type, it is not ideal to use. When using the
// SOAPArrayAsSlice option, if there is only one field in the Go type
// expression, and that field is plural, it is "unpacked". In addition,
// MarshalXML/UnmarshalXML methods are generated so that values can
// be decoded into this type. This option requires that the additional
// attributes ("id", "href", "offset") are either ignored or fixed
// by the schema.
func SOAPArrayAsSlice() Option {
	return func(cfg *Config) Option {
		prev := cfg.postprocessType
		return replacePostprocessType(&cfg.postprocessType, func(s spec) spec {
			if prev != nil {
				s = prev(s)
			}
			return cfg.soapArrayToSlice(s)
		})(cfg)
	}
}

// AddNamespace to the generated structs
func AddNamespace(addNamespace bool) Option {
	return func(cfg *Config) Option {
		prev := cfg.addNamespace
		cfg.addNamespace = addNamespace
		return AddNamespace(prev)
	}
}

func (cfg *Config) filterFields(t *xsd.ComplexType) ([]xsd.Attribute, []xsd.Element) {
	var (
		elements   []xsd.Element
		attributes []xsd.Attribute
	)
	for _, attr := range t.Attributes {
		if cfg.filterAttributes != nil && cfg.filterAttributes(&attr) {
			continue
		}
		attributes = append(attributes, attr)
	}
	for _, el := range t.Elements {
		if cfg.filterElements != nil && cfg.filterElements(&el) {
			continue
		}
		elements = append(elements, el)
	}
	return attributes, elements
}

// Return the identifier for non-builtin types, or the Go expression
// mapped to the built-in type.
func (cfg *Config) expr(t xsd.Type) (ast.Expr, error) {
	if t, ok := t.(xsd.Builtin); ok {
		ex := builtinExpr(t)
		if ex == nil {
			return nil, fmt.Errorf("Unknown built-in type %q", t.Name().Local)
		}
		return ex, nil
	}
	return ast.NewIdent(cfg.public(xsd.XMLName(t))), nil
}

func (cfg *Config) exprString(t xsd.Type) string {
	var buf bytes.Buffer
	expr, err := cfg.expr(t)
	if err != nil {
		return ""
	}
	if err := format.Node(&buf, nil, expr); err != nil {
		// This should never happen, cfg.expr should always return a
		// valid expression if err != nil
		panic(fmt.Errorf("Error formatting node expression %#v: %v", expr, err))
	}
	return buf.String()
}

// NameOf converts a canonical XML name to a Go identifier,
// applying any user-provided filters.
func (cfg *Config) NameOf(name xml.Name) string {
	return cfg.public(name)
}

func (cfg *Config) public(name xml.Name) string {
	if cfg.nameTransform != nil {
		name = cfg.nameTransform(name)
	}
	return strings.Title(name.Local)
}

//

// SOAP arrays are declared as follows (unimportant fields ellided):
//
// 	<xs:complexType name="Array">
// 	  <xs:attribute name="arrayType" type="xs:string" />
// 	  <xs:any namespace="##any" minOccurs="0" maxOccurs="unbounded" />
// 	</xs:complexType>
//
// Then schemas that want to declare a fixed-type soap array do so like this:
//
// 	<xs:complexType name="IntArray">
// 	  <xs:complexContent>
// 	    <xs:restriction base="soapenc:Array>
// 	      <xs:attribute ref="soapenc:arrayType" wsdl:arrayType="xs:int[]" />
// 	    </xs:restriction>
// 	  </xs:complexContent>
// 	</xs:complexType>
//
// XML Schema is wonderful, aint it?
func (cfg *Config) parseSOAPArrayType(s xsd.Schema, t xsd.Type) xsd.Type {
	const soapenc = "http://schemas.xmlsoap.org/soap/encoding/"
	const wsdl = "http://schemas.xmlsoap.org/wsdl/"
	var itemType xml.Name

	c, ok := t.(*xsd.ComplexType)
	if !ok {
		return t
	}
	var attr []xsd.Attribute
	for _, v := range c.Attributes {
		if v.Name.Local != "arrayType" {
			attr = append(attr, v)
			continue
		}
		for _, a := range v.Attr {
			if (a.Name != xml.Name{wsdl, "arrayType"}) {
				continue
			}
			itemType = v.Resolve(a.Value)
			break
		}
		break
	}
	if itemType.Local == "" {
		return c
	}
	itemType.Local = strings.TrimSpace(itemType.Local)
	itemType.Local = strings.TrimSuffix(itemType.Local, "[]")
	if b := s.FindType(itemType); b != nil {
		c = cfg.overrideWildcardType(c, b)
	} else {
		cfg.logf("could not lookup item type %q in namespace %q",
			itemType.Local, itemType.Space)
	}

	// Have to remove arrayType from the "base" type, without affecting
	// others inheriting from this type.
	basep, ok := c.Base.(*xsd.ComplexType)
	if !ok {
		cfg.logf("type %s derives from non-complexType %s", c.Name.Local, xsd.XMLName(c.Base).Local)
		return c
	}
	base := *basep
	base.Attributes = make([]xsd.Attribute, 0, len(basep.Attributes)-1)
	for _, v := range basep.Attributes {
		if v.Name.Local != "arrayType" {
			base.Attributes = append(base.Attributes, v)
		}
	}
	c.Base = &base
	c.Attributes = attr
	return c
}

func (cfg *Config) overrideWildcardType(t *xsd.ComplexType, base xsd.Type) *xsd.ComplexType {
	var elem xsd.Element
	var found bool
	var replaced bool
Loop:
	for x := xsd.Type(t); xsd.Base(x) != nil; x = xsd.Base(x) {
		c, ok := x.(*xsd.ComplexType)
		if !ok {
			cfg.logf("warning: soap-encoded array %s extends %T %s",
				xsd.XMLName(x).Local, base, xsd.XMLName(base).Local)
			return t
		}
		for _, v := range c.Elements {
			if v.Wildcard {
				elem = v
				found = true
				break Loop
			}
		}
	}
	if !found {
		cfg.logf("could not override wildcard type for %s; not found in type hierarchy", t.Name.Local)
		return t
	}
	cfg.debugf("overriding wildcard element of %s type from %s to %s",
		t.Name.Local, xsd.XMLName(elem.Type).Local, xsd.XMLName(base).Local)
	elem.Type = base
	for i, v := range t.Elements {
		if v.Wildcard {
			t.Elements[i] = elem
			replaced = true
		}
	}
	if !replaced {
		t.Elements = append(t.Elements, elem)
	}
	return t
}

func (cfg *Config) addStandardHelpers() {
	cfg.helperFuncs = make(map[string]*ast.FuncDecl)
	fns := []*gen.Function{
		gen.Func("_unmarshalTime").
			Args("text []byte", "t *time.Time", "format string").
			Returns("err error").
			Body(`
				s := string(bytes.TrimSpace(text))
				*t, err = time.Parse(format, s)
				if _, ok := err.(*time.ParseError); ok {
					*t, err = time.Parse(format + "Z07:00", s)
				}
				return err
			`),
	}
	for _, fn := range fns {
		cfg.helperFuncs[fn.Name()] = fn.MustDecl()
	}

	cfg.helperTypes = make(map[xml.Name]spec)
	timeTypes := map[xsd.Builtin]string{
		xsd.Date:       "2006-01-02",
		xsd.DateTime:   "2006-01-02T15:04:05.999999999",
		xsd.GDay:       "---02",
		xsd.GMonth:     "--01",
		xsd.GMonthDay:  "--01-02",
		xsd.GYear:      "2006",
		xsd.GYearMonth: "2006-01",
		xsd.Time:       "15:04:05.999999999",
	}

	for timeType, timeSpec := range timeTypes {
		name := "xsd" + timeType.String()
		cfg.helperTypes[xsd.XMLName(timeType)] = spec{
			name:    name,
			expr:    builtinExpr(timeType),
			private: true,
			xsdType: timeType,
			methods: []*ast.FuncDecl{
				gen.Func("UnmarshalText").
					Receiver("t *"+name).
					Args("text []byte").
					Returns("error").
					Body(`return _unmarshalTime(text, (*time.Time)(t), %q)`, timeSpec).
					MustDecl(),
				gen.Func("MarshalText").
					Receiver("t "+name).
					Returns("[]byte", "error").
					Body(`return []byte((time.Time)(t).Format(%q)), nil`, timeSpec).
					MustDecl(),
				// workaround golang.org/issues/11939
				gen.Func("MarshalXML").
					Receiver("t "+name).
					Args("e *xml.Encoder", "start xml.StartElement").
					Returns("error").
					Body(`
						if (time.Time)(t).IsZero() {
							return nil
						}
						m, err := t.MarshalText()
						if err != nil {
							return err
						}
						return e.EncodeElement(m, start)
					`).MustDecl(),
				gen.Func("MarshalXMLAttr").
					Receiver("t "+name).
					Args("name xml.Name").
					Returns("xml.Attr", "error").
					Body(`
						if (time.Time)(t).IsZero() {
							return xml.Attr{}, nil
						}
						m, err := t.MarshalText()
						return xml.Attr{Name: name, Value: string(m)}, err
					`).MustDecl(),
			},
			helperFuncs: []string{"_unmarshalTime"},
		}
	}

	cfg.helperTypes[xsd.XMLName(xsd.HexBinary)] = spec{
		name:    "xsd" + xsd.HexBinary.String(),
		expr:    builtinExpr(xsd.HexBinary),
		private: true,
		xsdType: xsd.HexBinary,
		methods: []*ast.FuncDecl{
			gen.Func("UnmarshalText").
				Receiver("b *xsd" + xsd.HexBinary.String()).
				Args("text []byte").
				Returns("err error").
				Body(`
					*b, err = hex.DecodeString(string(text))
					return
				`).MustDecl(),
			gen.Func("MarshalText").
				Receiver("b xsd"+xsd.HexBinary.String()).
				Returns("[]byte", "error").
				Body(`
					n := hex.EncodedLen(len(b))
					buf := make([]byte, n)
					hex.Encode(buf, []byte(b))
					return buf, nil
				`).MustDecl(),
		},
	}

	cfg.helperTypes[xsd.XMLName(xsd.Base64Binary)] = spec{
		name:    "xsd" + xsd.Base64Binary.String(),
		expr:    builtinExpr(xsd.Base64Binary),
		private: true,
		xsdType: xsd.Base64Binary,
		methods: []*ast.FuncDecl{
			gen.Func("UnmarshalText").
				Receiver("b *xsd" + xsd.Base64Binary.String()).
				Args("text []byte").
				Returns("err error").
				Body(`
					*b, err = base64.StdEncoding.DecodeString(string(text))
					return
				`).MustDecl(),
			gen.Func("MarshalText").
				Receiver("b xsd"+xsd.Base64Binary.String()).
				Returns("[]byte", "error").
				Body(`
					var buf bytes.Buffer
					enc := base64.NewEncoder(base64.StdEncoding, &buf)
					enc.Write([]byte(b))
					enc.Close()
					return buf.Bytes(), nil
				`).MustDecl(),
		},
	}
}

// SOAP arrays (and other similar types) are complex types with a single
// plural element. We add a post-processing step to flatten it out and provide
// marshal/unmarshal methods.
func (cfg *Config) soapArrayToSlice(s spec) spec {
	str, ok := s.expr.(*ast.StructType)
	if !ok {
		return s
	}
	if len(str.Fields.List) != 1 {
		return s
	}
	slice, ok := str.Fields.List[0].Type.(*ast.ArrayType)
	if !ok {
		return s
	}

	var baseType xml.Name
	// the parseSOAPArray pre-processor would have replaced the wildcard
	// element in the array with the appropriate type.
	complex, ok := s.xsdType.(*xsd.ComplexType)
	if !ok {
		return s
	}

	for _, el := range complex.Elements {
		if el.Wildcard {
			baseType = xsd.XMLName(el.Type)
			break
		}
	}

	if baseType.Space == "" && baseType.Local == "" {
		return s
	}
	cfg.debugf("flattening single-element slice struct type %s to []%v", s.name, slice.Elt)
	tag := gen.TagKey(str.Fields.List[0], "xml")
	xmltag := xml.Name{"", ",any"}

	if tag != "" {
		parts := strings.Split(tag, ",")
		if len(parts) > 0 {
			fields := strings.Fields(parts[0])
			if len(fields) > 0 {
				xmltag.Local = fields[len(fields)-1]
			}
			if len(fields) > 1 {
				xmltag.Space = fields[0]
			}
		}
	}

	itemType := gen.ExprString(slice.Elt)
	unmarshalFn := gen.Func("UnmarshalXML").
		Receiver("a *"+s.name).
		Args("d *xml.Decoder", "start xml.StartElement").
		Returns("err error")

	if xmltag.Local == ",any" {
		unmarshalFn = unmarshalFn.Body(`
			var tok xml.Token
			for tok, err = d.Token(); err == nil; tok, err = d.Token() {
				if tok, ok := tok.(xml.StartElement); ok {
					var item %s
					if err = d.DecodeElement(&item, &tok); err == nil {
						*a = append(*a, item)
					}
				}
				if _, ok := tok.(xml.EndElement); ok {
					break
				}
			}
			return err
		`, itemType)
	} else {
		unmarshalFn = unmarshalFn.Body(`
			var tok xml.Token
			var itemTag = xml.Name{%q, %q}
			
			for tok, err = d.Token(); err == nil; tok, err = d.Token() {
				if tok, ok := tok.(xml.StartElement); ok {
					var item %s
					if itemTag.Local != ",any" && itemTag != tok.Name {
						err = d.Skip()
						continue
					}
					if err = d.DecodeElement(&item, &tok); err == nil {
						*a = append(*a, item)
					}
				}
				if _, ok := tok.(xml.EndElement); ok {
					break
				}
			}
			return err
		`, xmltag.Space, xmltag.Local, itemType)
	}
	unmarshal, err := unmarshalFn.Decl()
	if err != nil {
		cfg.logf("error generating UnmarshalXML method of %s: %v", s.name, err)
		return s
	}

	if xmltag.Local == ",any" {
		xmltag.Local = "item"
	}
	marshal, err := gen.Func("MarshalXML").
		Receiver("a "+s.name).
		Args("e *xml.Encoder", "start xml.StartElement").
		Returns("error").
		Body(`
			var output struct {
				ArrayType string `+"`xml:\"http://schemas.xmlsoap.org/wsdl/ arrayType,attr\"`"+`
				Items []%[1]s `+"`xml:\"%[2]s %[3]s\"`"+`
			}
			output.Items = []%[1]s(a)
			start.Attr = append(start.Attr, xml.Attr {
				Name: xml.Name{"", "xmlns:ns1"},
				Value: %[4]q,
			})
			output.ArrayType = "ns1:%[5]s[]"
			return e.EncodeElement(&output, start)
		`, itemType, xmltag.Space, xmltag.Local, baseType.Space, baseType.Local).Decl()
	if err != nil {
		cfg.logf("error generating MarshalXML method of %s: %v", s.name, err)
		return s
	}

	s.expr = slice
	s.methods = append(s.methods, marshal)
	s.methods = append(s.methods, unmarshal)
	return s
}<|MERGE_RESOLUTION|>--- conflicted
+++ resolved
@@ -41,11 +41,7 @@
 	// will be selected.
 	allowTypes map[xml.Name]bool
 
-<<<<<<< HEAD
 	//True for adding namespace to the struct
-=======
-	//For adding namespace to the struct
->>>>>>> 58b7d556
 	addNamespace bool
 }
 
